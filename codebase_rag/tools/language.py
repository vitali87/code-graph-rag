--- conflicted
+++ resolved
@@ -431,7 +431,6 @@
         call_node_types={new_language_config.call_node_types},
     ),"""
 
-<<<<<<< HEAD
         # Find the end of the LANGUAGE_CONFIGS dictionary
         closing_brace_pos = find_language_configs_end(config_content) - 1
 
@@ -442,16 +441,6 @@
             + "\n"
             + config_content[closing_brace_pos:]
         )
-=======
-        closing_brace_pos = config_content.rfind("}")
-        if closing_brace_pos != -1:
-            new_content = (
-                config_content[:closing_brace_pos]
-                + config_entry
-                + "\n"
-                + config_content[closing_brace_pos:]
-            )
->>>>>>> 07c3f5ae
 
         with open(config_file_path, "w") as f:
             f.write(new_content)
@@ -461,35 +450,11 @@
         )
         click.echo(f"📝 Updated {config_file_path}")
 
-<<<<<<< HEAD
-        # User verification note
+
         click.echo()
         click.echo(
             click.style(
                 "📋 Please review the detected node types:", bold=True, fg="yellow"
-=======
-            click.echo()
-            click.echo(
-                click.style(
-                    "📋 Please review the detected node types:", bold=True, fg="yellow"
-                )
-            )
-            click.echo("   The auto-detection is good but may need manual adjustments.")
-            click.echo(f"   Edit the configuration in: {config_file_path}")
-            click.echo()
-            click.echo("🎯 Look for these common issues:")
-            click.echo(
-                "   • Remove misclassified types (e.g., table_constructor in functions)"
-            )
-            click.echo("   • Add missing types that should be included")
-            click.echo(
-                "   • Verify class_node_types includes all relevant class-like constructs"
-            )
-            click.echo("   • Check call_node_types covers all function call patterns")
-            click.echo()
-            click.echo(
-                "💡 You can run 'cgr language list-languages' to see the current config."
->>>>>>> 07c3f5ae
             )
         )
         click.echo("   The auto-detection is good but may need manual adjustments.")
@@ -506,8 +471,9 @@
         click.echo("   • Check call_node_types covers all function call patterns")
         click.echo()
         click.echo(
-            "💡 You can run 'python -m codebase_rag.tools.language list-languages' to see the current config."
-        )
+            "💡 You can run 'cgr language list-languages' to see the current config."
+        )
+
 
     except Exception as e:
         click.echo(f"❌ Error updating config file: {e}")
