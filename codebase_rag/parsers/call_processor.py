--- conflicted
+++ resolved
@@ -331,22 +331,11 @@
             if not isinstance(call_node, Node):
                 continue
 
-<<<<<<< HEAD
             # NOTE: We removed _process_nested_calls_in_node here because the tree-sitter
             # query already finds ALL call nodes including nested ones. The recursive
             # nested call processing was causing O(N*M) complexity where N = number of calls
             # and M = average subtree size, leading to extreme slowdowns on files with
             # many nested calls.
-=======
-            self._process_nested_calls_in_node(
-                call_node,
-                caller_qn,
-                caller_type,
-                module_qn,
-                local_var_types,
-                class_context,
-            )
->>>>>>> 95664d32
 
             call_name = self._get_call_target_name(call_node)
             if not call_name:
