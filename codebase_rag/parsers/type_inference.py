import re
from pathlib import Path
from typing import TYPE_CHECKING, Any

from loguru import logger
from tree_sitter import Node, QueryCursor

from .import_processor import ImportProcessor
from .java_type_inference import JavaTypeInferenceEngine
from .js_type_inference import JsTypeInferenceEngine
from .lua_type_inference import LuaTypeInferenceEngine
from .python_utils import resolve_class_name
from .utils import safe_decode_text

if TYPE_CHECKING:
    from .factory import ASTCacheProtocol

_JS_TYPESCRIPT_LANGUAGES = {"javascript", "typescript"}


class TypeInferenceEngine:
    """Handles type inference for local variables and method returns."""

    def __init__(
        self,
        import_processor: ImportProcessor,
        function_registry: Any,
        repo_path: Path,
        project_name: str,
        ast_cache: "ASTCacheProtocol",
        queries: dict[str, Any],
        module_qn_to_file_path: dict[str, Path],
        class_inheritance: dict[str, list[str]],
        simple_name_lookup: dict[str, set[str]],
    ):
        self.import_processor = import_processor
        self.function_registry = function_registry
        self.repo_path = repo_path
        self.project_name = project_name
        self.ast_cache = ast_cache
        self.queries = queries
        self.module_qn_to_file_path = module_qn_to_file_path
        self.class_inheritance = class_inheritance
        self.simple_name_lookup = simple_name_lookup

        self._java_type_inference: JavaTypeInferenceEngine | None = None
        self._lua_type_inference: LuaTypeInferenceEngine | None = None
        self._js_type_inference: JsTypeInferenceEngine | None = None

        # Memoization caches to prevent repeated work during recursive type inference
        self._method_return_type_cache: dict[str, str | None] = {}
        # Recursion guard to prevent infinite loops in recursive type inference
        self._type_inference_in_progress: set[str] = set()

    @property
    def java_type_inference(self) -> JavaTypeInferenceEngine:
        """Lazy-loaded Java type inference engine."""
        if self._java_type_inference is None:
            self._java_type_inference = JavaTypeInferenceEngine(
                import_processor=self.import_processor,
                function_registry=self.function_registry,
                repo_path=self.repo_path,
                project_name=self.project_name,
                ast_cache=self.ast_cache,
                queries=self.queries,
                module_qn_to_file_path=self.module_qn_to_file_path,
                class_inheritance=self.class_inheritance,
                simple_name_lookup=self.simple_name_lookup,
            )
        return self._java_type_inference

    @property
    def lua_type_inference(self) -> LuaTypeInferenceEngine:
        """Lazy-loaded Lua type inference engine."""
        if self._lua_type_inference is None:
            self._lua_type_inference = LuaTypeInferenceEngine(
                import_processor=self.import_processor,
                function_registry=self.function_registry,
                project_name=self.project_name,
            )
        return self._lua_type_inference

    @property
    def js_type_inference(self) -> JsTypeInferenceEngine:
        """Lazy-loaded JavaScript/TypeScript type inference engine."""
        if self._js_type_inference is None:
            self._js_type_inference = JsTypeInferenceEngine(
                import_processor=self.import_processor,
                function_registry=self.function_registry,
                project_name=self.project_name,
                find_method_ast_node_func=self._find_method_ast_node,
            )
        return self._js_type_inference

    def build_local_variable_type_map(
        self, caller_node: Node, module_qn: str, language: str
    ) -> dict[str, str]:
        """
        Build a map of local variable names to their inferred types within a function.
        This enables resolution of instance method calls like user.get_name().
        """
        local_var_types: dict[str, str] = {}

        if language == "python":
            pass
        elif language in _JS_TYPESCRIPT_LANGUAGES:
            return self.js_type_inference.build_js_local_variable_type_map(
                caller_node, module_qn, language
            )
        elif language == "java":
            return self.java_type_inference.build_java_variable_type_map(
                caller_node, module_qn
            )
        elif language == "lua":
            return self.lua_type_inference.build_lua_local_variable_type_map(
                caller_node, module_qn
            )
        else:
            return local_var_types

        try:
            self._infer_parameter_types(caller_node, local_var_types, module_qn)

<<<<<<< HEAD
            # Single-pass traversal for all type inference:
            # - Simple assignments (constructors, literals)
            # - Complex assignments (method calls)
            # - Loop variables (comprehensions, for loops)
            # - Instance variables (self.attr)
            # This avoids the previous O(5*N) multiple traversals
            self._traverse_single_pass(caller_node, local_var_types, module_qn)
=======
            self._traverse_for_assignments_simple(
                caller_node, local_var_types, module_qn
            )

            self._traverse_for_assignments_complex(
                caller_node, local_var_types, module_qn
            )

            self._infer_loop_variable_types(caller_node, local_var_types, module_qn)

            self._infer_instance_variable_types(caller_node, local_var_types, module_qn)
>>>>>>> 95664d32

        except Exception as e:
            logger.debug(f"Failed to build local variable type map: {e}")

        return local_var_types

    def _infer_parameter_types(
        self, caller_node: Node, local_var_types: dict[str, str], module_qn: str
    ) -> None:
        """Infer types from function parameters when possible."""
        params_node = caller_node.child_by_field_name("parameters")
        if not params_node:
            return

        for param in params_node.children:
            if param.type == "identifier":
                param_text = param.text
                if param_text is not None:
                    param_name = safe_decode_text(param)

                    if param_name is not None:
                        inferred_type = self._infer_type_from_parameter_name(
                            param_name, module_qn
                        )
                        if inferred_type:
                            local_var_types[param_name] = inferred_type
                            logger.debug(
                                f"Inferred parameter type: {param_name} -> {inferred_type}"
                            )

            elif param.type == "typed_parameter":
                param_name_node = param.child_by_field_name("name")
                param_type_node = param.child_by_field_name("type")
                if (
                    param_name_node
                    and param_type_node
                    and param_name_node.text
                    and param_type_node.text
                ):
                    param_name = safe_decode_text(param_name_node)
                    param_type = safe_decode_text(param_type_node)
                    if param_name is not None and param_type is not None:
                        local_var_types[param_name] = param_type

    def _infer_type_from_parameter_name(
        self, param_name: str, module_qn: str
    ) -> str | None:
        """
        Infer a parameter's type by matching its name against available class
        definitions in the current scope (local and imported).
        """
        logger.debug(
            f"Attempting to infer type for parameter '{param_name}' in module '{module_qn}'"
        )
        available_class_names = []

<<<<<<< HEAD
        # 1. Get classes defined in the current module (using trie for O(k) lookup)
        for qn, node_type in self.function_registry.find_with_prefix(module_qn):
            if node_type == "Class":
                # Check if it's directly in this module, not a submodule
=======
        for qn, node_type in self.function_registry.items():
            if node_type == "Class" and qn.startswith(module_qn + "."):
>>>>>>> 95664d32
                if ".".join(qn.split(".")[:-1]) == module_qn:
                    available_class_names.append(qn.split(".")[-1])

        if module_qn in self.import_processor.import_mapping:
            for local_name, imported_qn in self.import_processor.import_mapping[
                module_qn
            ].items():
                if self.function_registry.get(imported_qn) == "Class":
                    available_class_names.append(local_name)

        logger.debug(f"Available classes in scope: {available_class_names}")

        param_lower = param_name.lower()
        best_match = None
        highest_score = 0

        for class_name in available_class_names:
            class_lower = class_name.lower()
            score = 0

            if param_lower == class_lower:
                score = 100
            elif class_lower.endswith(param_lower) or param_lower.endswith(class_lower):
                score = 90
            elif class_lower in param_lower:
                score = int(80 * (len(class_lower) / len(param_lower)))

            if score > highest_score:
                highest_score = score
                best_match = class_name

        logger.debug(
            f"Best match for '{param_name}' is '{best_match}' with score {highest_score}"
        )
        return best_match

    def _resolve_class_name(self, class_name: str, module_qn: str) -> str | None:
        """Convert a simple class name to its fully qualified name."""
        return resolve_class_name(
            class_name, module_qn, self.import_processor, self.function_registry
        )

    def _infer_loop_variable_types(
        self, caller_node: Node, local_var_types: dict[str, str], module_qn: str
    ) -> None:
        """Infer types from loop variables in comprehensions and for loops."""
        self._find_comprehensions(caller_node, local_var_types, module_qn)
        self._find_for_loops(caller_node, local_var_types, module_qn)

    def _find_comprehensions(
        self, node: Node, local_var_types: dict[str, str], module_qn: str
    ) -> None:
        """Find and analyze list/dict/set comprehensions."""
        if node.type == "list_comprehension":
            self._analyze_comprehension(node, local_var_types, module_qn)

        for child in node.children:
            self._find_comprehensions(child, local_var_types, module_qn)

    def _find_for_loops(
        self, node: Node, local_var_types: dict[str, str], module_qn: str
    ) -> None:
        """Find and analyze for loops."""
        if node.type == "for_statement":
            self._analyze_for_loop(node, local_var_types, module_qn)

        for child in node.children:
            self._find_for_loops(child, local_var_types, module_qn)

    def _analyze_comprehension(
        self, comp_node: Node, local_var_types: dict[str, str], module_qn: str
    ) -> None:
        """Analyze a comprehension to infer loop variable types."""
        for child in comp_node.children:
            if child.type == "for_in_clause":
                self._analyze_for_in_clause(child, local_var_types, module_qn)

    def _analyze_for_loop(
        self, for_node: Node, local_var_types: dict[str, str], module_qn: str
    ) -> None:
        """Analyze a for loop to infer loop variable types."""
        left_node = for_node.child_by_field_name("left")
        right_node = for_node.child_by_field_name("right")

        if left_node and right_node:
            self._infer_loop_var_from_iterable(
                left_node, right_node, local_var_types, module_qn
            )

    def _analyze_for_in_clause(
        self, for_in_node: Node, local_var_types: dict[str, str], module_qn: str
    ) -> None:
        """Analyze a for-in clause in a comprehension."""
        left_node = for_in_node.child_by_field_name("left")
        right_node = for_in_node.child_by_field_name("right")

        if left_node and right_node:
            self._infer_loop_var_from_iterable(
                left_node, right_node, local_var_types, module_qn
            )

    def _infer_loop_var_from_iterable(
        self,
        left_node: Node,
        right_node: Node,
        local_var_types: dict[str, str],
        module_qn: str,
    ) -> None:
        """Infer loop variable type from the iterable."""
        loop_var = self._extract_variable_name(left_node)
        if not loop_var:
            return

        element_type = self._infer_iterable_element_type(
            right_node, local_var_types, module_qn
        )
        if element_type:
            local_var_types[loop_var] = element_type
            logger.debug(f"Inferred loop variable type: {loop_var} -> {element_type}")

    def _infer_iterable_element_type(
        self, iterable_node: Node, local_var_types: dict[str, str], module_qn: str
    ) -> str | None:
        """Infer the element type of an iterable."""
        if iterable_node.type == "list":
            return self._infer_list_element_type(
                iterable_node, local_var_types, module_qn
            )

        elif iterable_node.type == "identifier":
            var_text = iterable_node.text
            if var_text is not None:
                var_name = safe_decode_text(iterable_node)
                if var_name is not None:
                    return self._infer_variable_element_type(
                        var_name, local_var_types, module_qn
                    )

        return None

    def _infer_list_element_type(
        self, list_node: Node, local_var_types: dict[str, str], module_qn: str
    ) -> str | None:
        """Infer element type from a list literal."""
        for child in list_node.children:
            if child.type == "call":
                func_node = child.child_by_field_name("function")
                if func_node and func_node.type == "identifier":
                    func_text = func_node.text
                    if func_text is not None:
                        class_name = safe_decode_text(func_node)
                        if (
                            class_name
                            and len(class_name) > 0
                            and class_name[0].isupper()
                        ):
                            return str(class_name)
        return None

    def _infer_instance_variable_types(
        self, caller_node: Node, local_var_types: dict[str, str], module_qn: str
    ) -> None:
<<<<<<< HEAD
        """Infer types for instance variables by analyzing assignments.

        NOTE: This does a full traversal. For better performance, use
        _infer_instance_variable_types_from_assignments with pre-collected assignments.
        """
        # Look for assignments like self.repo = Repository() in the current method
=======
        """Infer types for instance variables by analyzing assignments."""
>>>>>>> 95664d32
        self._analyze_self_assignments(caller_node, local_var_types, module_qn)

        self._analyze_class_init_assignments(caller_node, local_var_types, module_qn)

    def _infer_instance_variable_types_from_assignments(
        self, assignments: list[Node], local_var_types: dict[str, str], module_qn: str
    ) -> None:
        """Infer types for instance variables from pre-collected assignments.

        This is more efficient than _infer_instance_variable_types as it reuses
        assignments already collected during single-pass traversal.
        """
        for assignment in assignments:
            left_node = assignment.child_by_field_name("left")
            right_node = assignment.child_by_field_name("right")

            if left_node and right_node and left_node.type == "attribute":
                left_text = left_node.text
                if left_text and left_text.decode("utf8").startswith("self."):
                    attr_name = left_text.decode("utf8")
                    assigned_type = self._infer_type_from_expression(
                        right_node, module_qn
                    )
                    if assigned_type:
                        local_var_types[attr_name] = assigned_type
                        logger.debug(
                            f"Inferred instance variable: "
                            f"{attr_name} -> {assigned_type}"
                        )

    def _analyze_class_init_assignments(
        self, caller_node: Node, local_var_types: dict[str, str], module_qn: str
    ) -> None:
        """Analyze instance variable assignments from the class's __init__ method."""
        class_node = self._find_containing_class(caller_node)
        if not class_node:
            logger.debug("No containing class found for method")
            return

        init_method = self._find_init_method(class_node)
        if not init_method:
            logger.debug("No __init__ method found in class")
            return

        logger.debug("Found __init__ method, analyzing self assignments...")
        self._analyze_self_assignments(init_method, local_var_types, module_qn)

    def _find_containing_class(self, method_node: Node) -> Node | None:
        """Find the class node that contains the given method node."""
        current = method_node.parent
        level = 1
        while current:
            logger.debug(f"Level {level}: node type = {current.type}")
            if current.type == "class_definition":
                logger.debug(f"Found class_definition at level {level}")
                return current
            current = current.parent
            level += 1
            if level > 10:
                break
        logger.debug("No class_definition found in parent hierarchy")
        return None

    def _find_init_method(self, class_node: Node) -> Node | None:
        """Find the __init__ method within a class node."""
        logger.debug(
            f"Searching for __init__ method in class with "
            f"{len(class_node.children)} children"
        )

        class_body = None
        for child in class_node.children:
            logger.debug(f"  Child type: {child.type}")
            if child.type == "block":
                class_body = child
                break

        if not class_body:
            logger.debug("  No class body (block) found")
            return None

        logger.debug(
            f"  Searching in class body with {len(class_body.children)} children"
        )
        for child in class_body.children:
            logger.debug(f"    Body child type: {child.type}")
            if child.type == "function_definition":
                name_node = child.child_by_field_name("name")
                if name_node and name_node.text:
                    method_name = safe_decode_text(name_node)
                    logger.debug(f"      Found method: {method_name}")
                    if method_name == "__init__":
                        logger.debug("      Found __init__ method!")
                        return child
        logger.debug("  No __init__ method found in class body")
        return None

    def _analyze_self_assignments(
        self, node: Node, local_var_types: dict[str, str], module_qn: str
    ) -> None:
        """Analyze assignments to self.attribute to determine instance variable types."""
        stack: list[Node] = [node]

        while stack:
            current = stack.pop()

            if current.type == "assignment":
                left_node = current.child_by_field_name("left")
                right_node = current.child_by_field_name("right")

                if left_node and right_node and left_node.type == "attribute":
                    left_text = left_node.text
                    left_decoded = safe_decode_text(left_node)
                    if left_text and left_decoded and left_decoded.startswith("self."):
                        attr_name = left_decoded
                        assigned_type = self._infer_type_from_expression(
                            right_node, module_qn
                        )
                        if assigned_type:
                            local_var_types[attr_name] = assigned_type
                            logger.debug(
                                f"Inferred instance variable: "
                                f"{attr_name} -> {assigned_type}"
                            )

            stack.extend(reversed(current.children))

    def _infer_variable_element_type(
        self, var_name: str, local_var_types: dict[str, str], module_qn: str
    ) -> str | None:
        """Infer element type from a variable that holds a list."""
        if var_name in local_var_types:
            var_type = local_var_types[var_name]
            if var_type and var_type != "list":
                return var_type

        return self._infer_method_return_element_type(
            var_name, local_var_types, module_qn
        )

    def _infer_method_return_element_type(
        self, var_name: str, local_var_types: dict[str, str], module_qn: str
    ) -> str | None:
        """Infer element type by analyzing method return types."""
        if "all_" in var_name or var_name.endswith("s"):
            return self._analyze_repository_item_type(module_qn)

        return None

    def _analyze_repository_item_type(self, module_qn: str) -> str | None:
        """Analyze Repository class to determine what type of items it stores."""
        repo_qn_patterns = [
            f"{module_qn.split('.')[0]}.models.base.Repository",
            "Repository",
        ]

        for repo_qn in repo_qn_patterns:
            create_method = f"{repo_qn}.create"
            if create_method in self.function_registry:
                return "BaseModel"

        return None

    def _traverse_single_pass(
        self, node: Node, local_var_types: dict[str, str], module_qn: str
    ) -> None:
        """
        Single-pass AST traversal for all type inference operations.

        This combines what was previously 5 separate traversals into one:
        - Simple assignments (constructors, literals)
        - Complex assignments (method calls) - done in second phase after first pass
        - Comprehension loop variables
        - For loop variables
        - Instance variables (self.attr)

        Performance: O(N) instead of O(5*N) where N = AST size.
        """
        # Collect assignments during first pass for two-phase processing
        assignments: list[Node] = []
        comprehensions: list[Node] = []
        for_statements: list[Node] = []

        # Single traversal to collect all relevant nodes
        stack: list[Node] = [node]
        while stack:
            current = stack.pop()
            node_type = current.type

            if node_type == "assignment":
                assignments.append(current)
            elif node_type == "list_comprehension":
                comprehensions.append(current)
            elif node_type == "for_statement":
                for_statements.append(current)

            stack.extend(reversed(current.children))

        # Phase 1: Process simple assignments first (constructors, literals)
        for assignment in assignments:
            self._process_assignment_simple(assignment, local_var_types, module_qn)

        # Phase 2: Process complex assignments using types from phase 1
        for assignment in assignments:
            self._process_assignment_complex(assignment, local_var_types, module_qn)

        # Phase 3: Process comprehensions
        for comp in comprehensions:
            self._analyze_comprehension(comp, local_var_types, module_qn)

        # Phase 4: Process for loops
        for for_stmt in for_statements:
            self._analyze_for_loop(for_stmt, local_var_types, module_qn)

        # Phase 5: Instance variables (self.attr) - reuses the assignments collected
        self._infer_instance_variable_types_from_assignments(
            assignments, local_var_types, module_qn
        )

    def _traverse_for_assignments_simple(
        self, node: Node, local_var_types: dict[str, str], module_qn: str
    ) -> None:
        """Traverse AST for simple assignments (constructors, literals) only.

        NOTE: This is kept for backwards compatibility but _traverse_single_pass
        should be preferred for better performance.
        """
        stack: list[Node] = [node]

        while stack:
            current = stack.pop()
            if current.type == "assignment":
                self._process_assignment_simple(current, local_var_types, module_qn)

            stack.extend(reversed(current.children))

    def _traverse_for_assignments_complex(
        self, node: Node, local_var_types: dict[str, str], module_qn: str
    ) -> None:
        """Traverse AST for complex assignments (method calls) using existing variable types.

        NOTE: This is kept for backwards compatibility but _traverse_single_pass
        should be preferred for better performance.
        """
        stack: list[Node] = [node]

        while stack:
            current = stack.pop()
            if current.type == "assignment":
                self._process_assignment_complex(current, local_var_types, module_qn)

            stack.extend(reversed(current.children))

    def _process_assignment_simple(
        self, assignment_node: Node, local_var_types: dict[str, str], module_qn: str
    ) -> None:
        """Process simple assignments (constructors, literals) to infer variable types."""
        left_node = assignment_node.child_by_field_name("left")
        right_node = assignment_node.child_by_field_name("right")

        if not left_node or not right_node:
            return

        var_name = self._extract_variable_name(left_node)
        if not var_name:
            return

        inferred_type = self._infer_type_from_expression_simple(right_node, module_qn)
        if inferred_type:
            local_var_types[var_name] = inferred_type
            logger.debug(f"Inferred type (simple): {var_name} -> {inferred_type}")

    def _process_assignment_complex(
        self, assignment_node: Node, local_var_types: dict[str, str], module_qn: str
    ) -> None:
        """Process complex assignments (method calls) using existing variable types."""
        left_node = assignment_node.child_by_field_name("left")
        right_node = assignment_node.child_by_field_name("right")

        if not left_node or not right_node:
            return

        var_name = self._extract_variable_name(left_node)
        if not var_name:
            return

        if var_name in local_var_types:
            return

        inferred_type = self._infer_type_from_expression_complex(
            right_node, module_qn, local_var_types
        )
        if inferred_type:
            local_var_types[var_name] = inferred_type
            logger.debug(f"Inferred type (complex): {var_name} -> {inferred_type}")

    def _process_assignment_for_type_inference(
        self, assignment_node: Node, local_var_types: dict[str, str], module_qn: str
    ) -> None:
        """Process an assignment node to infer variable types."""
        left_node = assignment_node.child_by_field_name("left")
        right_node = assignment_node.child_by_field_name("right")

        if not left_node or not right_node:
            return

        var_name = self._extract_variable_name(left_node)
        if not var_name:
            return

        inferred_type = self._infer_type_from_expression(right_node, module_qn)
        if inferred_type:
            local_var_types[var_name] = inferred_type
            logger.debug(f"Inferred type: {var_name} -> {inferred_type}")

    def _extract_variable_name(self, node: Node) -> str | None:
        """Extract variable name from assignment left side (handles simple cases)."""
        if node.type == "identifier":
            text = node.text
            if text is not None:
                decoded = safe_decode_text(node)
                if decoded:
                    result: str = decoded
                    return result
        return None

    def _infer_type_from_expression(self, node: Node, module_qn: str) -> str | None:
        """Infer type from the right-hand side of an assignment."""
        if node.type == "call":
            func_node = node.child_by_field_name("function")
            if func_node and func_node.type == "identifier":
                func_text = func_node.text
                if func_text is not None:
                    class_name = safe_decode_text(func_node)
                    if class_name and len(class_name) > 0 and class_name[0].isupper():
                        return class_name

            elif func_node and func_node.type == "attribute":
                method_call_text = self._extract_full_method_call(func_node)
                if method_call_text:
                    return self._infer_method_call_return_type(
                        method_call_text, module_qn, local_var_types=None
                    )

        elif node.type == "list_comprehension":
            body_node = node.child_by_field_name("body")
            if body_node:
                return self._infer_type_from_expression(body_node, module_qn)

        return None

    def _infer_type_from_expression_simple(
        self, node: Node, module_qn: str
    ) -> str | None:
        """Infer type from simple expressions (constructors, literals) only."""
        if node.type == "call":
            func_node = node.child_by_field_name("function")
            if func_node and func_node.type == "identifier":
                func_text = func_node.text
                if func_text is not None:
                    class_name = safe_decode_text(func_node)
                    if class_name and len(class_name) > 0 and class_name[0].isupper():
                        return class_name

        elif node.type == "list_comprehension":
            body_node = node.child_by_field_name("body")
            if body_node:
                return self._infer_type_from_expression_simple(body_node, module_qn)

        return None

    def _infer_type_from_expression_complex(
        self, node: Node, module_qn: str, local_var_types: dict[str, str]
    ) -> str | None:
        """Infer type from complex expressions (method calls) using existing variable types."""
        if node.type == "call":
            func_node = node.child_by_field_name("function")
            if func_node and func_node.type == "attribute":
                method_call_text = self._extract_full_method_call(func_node)
                if method_call_text:
                    return self._infer_method_call_return_type(
                        method_call_text, module_qn, local_var_types
                    )

        return None

    def _extract_full_method_call(self, attr_node: Node) -> str | None:
        """Extract the full method call text from an attribute node."""
        if attr_node.text:
            decoded = safe_decode_text(attr_node)
            if decoded:
                result: str = decoded
                return result
        return None

    def _infer_method_call_return_type(
        self,
        method_call: str,
        module_qn: str,
        local_var_types: dict[str, str] | None = None,
    ) -> str | None:
        """Infer return type of a method call via static analysis."""
<<<<<<< HEAD
        # Create a cache key for this specific method call + context
        cache_key = f"{module_qn}:{method_call}"

        # Recursion guard: if we're already inferring this call's type, return None
        if cache_key in self._type_inference_in_progress:
            logger.debug(f"Recursion guard (method call): skipping {method_call}")
            return None

        self._type_inference_in_progress.add(cache_key)
        try:
            # Handle chained method calls first
            if "." in method_call and self._is_method_chain(method_call):
                return self._infer_chained_call_return_type_fixed(
                    method_call, module_qn, local_var_types
                )

            # Try proper AST analysis for non-chained calls
            return self._infer_method_return_type(method_call, module_qn, local_var_types)
        finally:
            self._type_inference_in_progress.discard(cache_key)
=======
        if "." in method_call and self._is_method_chain(method_call):
            return self._infer_chained_call_return_type_fixed(
                method_call, module_qn, local_var_types
            )

        return self._infer_method_return_type(method_call, module_qn, local_var_types)
>>>>>>> 95664d32

    def _is_method_chain(self, call_name: str) -> bool:
        """Check if this appears to be a method chain with parentheses."""
        if "(" in call_name and ")" in call_name:
            return bool(re.search(r"\)\.[^)]*$", call_name))
        return False

    def _infer_chained_call_return_type_fixed(
        self,
        call_name: str,
        module_qn: str,
        local_var_types: dict[str, str] | None = None,
    ) -> str | None:
        """Infer return type for chained method calls like obj.method().other_method()."""
        match = re.search(r"\.([^.()]+)$", call_name)
        if not match:
            return None

        final_method = match.group(1)

        object_expr = call_name[: match.start()]

        object_type = self._infer_object_type_for_chained_call(
            object_expr, module_qn, local_var_types
        )

        if object_type:
            full_object_type = object_type
            if "." not in object_type:
                resolved_class = self._resolve_class_name(object_type, module_qn)
                if resolved_class:
                    full_object_type = resolved_class

            method_qn = f"{full_object_type}.{final_method}"
            return self._get_method_return_type_from_ast(method_qn)

        return None

    def _infer_object_type_for_chained_call(
        self,
        object_expr: str,
        module_qn: str,
        local_var_types: dict[str, str] | None = None,
    ) -> str | None:
        """Infer the type of an object expression for chained calls."""
        if (
            "(" not in object_expr
            and local_var_types
            and object_expr in local_var_types
        ):
            var_type = local_var_types[object_expr]
            return var_type

        if "(" in object_expr and ")" in object_expr:
            return self._infer_method_call_return_type(
                object_expr, module_qn, local_var_types
            )

        return None

    def _infer_chained_call_return_type(
        self,
        call_name: str,
        module_qn: str,
        local_var_types: dict[str, str] | None = None,
    ) -> str | None:
        """Infer return type for chained method calls like obj.method().other_method()."""
        return self._infer_chained_call_return_type_fixed(
            call_name, module_qn, local_var_types
        )

    def _infer_expression_return_type(
        self,
        expression: str,
        module_qn: str,
        local_var_types: dict[str, str] | None = None,
    ) -> str | None:
        """Infer the return type of a complex expression like 'user.method(args)'."""
        if "(" not in expression and local_var_types and expression in local_var_types:
            var_type = local_var_types[expression]
            if module_qn in self.import_processor.import_mapping:
                import_map = self.import_processor.import_mapping[module_qn]
                if var_type in import_map:
                    return import_map[var_type]
            return self._resolve_class_name(var_type, module_qn)

        return self._infer_method_call_return_type(
            expression, module_qn, local_var_types
        )

    def _get_method_return_type_from_ast(self, method_qn: str) -> str | None:
        """Get method return type by analyzing its AST implementation."""
<<<<<<< HEAD
        # Check memoization cache first
        if method_qn in self._method_return_type_cache:
            return self._method_return_type_cache[method_qn]

        # Recursion guard: if we're already inferring this method's type, return None
        # This prevents infinite loops in recursive type inference chains
        if method_qn in self._type_inference_in_progress:
            logger.debug(f"Recursion guard: skipping {method_qn}")
            return None

        # Mark as in-progress
        self._type_inference_in_progress.add(method_qn)
        try:
            # Find the method's AST node from our cache
            method_node = self._find_method_ast_node(method_qn)
            if not method_node:
                result = None
            else:
                # Analyze return statements in the method
                result = self._analyze_method_return_statements(method_node, method_qn)

            # Cache the result
            self._method_return_type_cache[method_qn] = result
            return result
        finally:
            # Remove from in-progress set
            self._type_inference_in_progress.discard(method_qn)
=======
        method_node = self._find_method_ast_node(method_qn)
        if not method_node:
            return None

        return self._analyze_method_return_statements(method_node, method_qn)
>>>>>>> 95664d32

    def _extract_object_type_from_call(
        self,
        object_part: str,
        module_qn: str,
        local_var_types: dict[str, str] | None = None,
    ) -> str | None:
        """Extract the type of an object from a method call."""
        if local_var_types and object_part in local_var_types:
            return local_var_types[object_part]

        return None

    def _infer_method_return_type(
        self,
        method_call: str,
        module_qn: str,
        local_var_types: dict[str, str] | None = None,
    ) -> str | None:
        """
        Infer the return type of a method call by analyzing the method's implementation.
        """
        try:
            method_qn = self._resolve_method_qualified_name(
                method_call, module_qn, local_var_types
            )
            if not method_qn:
                return None

            method_node = self._find_method_ast_node(method_qn)
            if not method_node:
                return None

            return self._analyze_method_return_statements(method_node, method_qn)

        except Exception as e:
            logger.debug(f"Failed to infer return type for {method_call}: {e}")
            return None

    def _resolve_method_qualified_name(
        self,
        method_call: str,
        module_qn: str,
        local_var_types: dict[str, str] | None = None,
    ) -> str | None:
        """Resolve a method call like 'self.manager.create_user' to its qualified name."""
        if "." not in method_call:
            return None

        parts = method_call.split(".")
        if len(parts) < 2:
            return None

        if len(parts) == 2:
            class_name, method_name_with_args = parts

            method_name = (
                method_name_with_args.split("(")[0]
                if "(" in method_name_with_args
                else method_name_with_args
            )

            if local_var_types and class_name in local_var_types:
                var_type = local_var_types[class_name]
                return self._resolve_class_method(var_type, method_name, module_qn)

            return self._resolve_class_method(class_name, method_name, module_qn)

        if parts[0] == "self" and len(parts) >= 3:
            attribute_name = parts[1]
            method_name = parts[-1]

            attribute_type = self._infer_attribute_type(attribute_name, module_qn)
            if attribute_type:
                return self._resolve_class_method(
                    attribute_type, method_name, module_qn
                )

        if len(parts) >= 3:
            potential_class = parts[-2]
            method_name = parts[-1]
            return self._resolve_class_method(potential_class, method_name, module_qn)

        return None

    def _resolve_class_method(
        self, class_name: str, method_name: str, module_qn: str
    ) -> str | None:
        """Resolve a method on a specific class."""
        local_class_qn = f"{module_qn}.{class_name}"
        if (
            local_class_qn in self.function_registry
            and self.function_registry[local_class_qn] == "Class"
        ):
            method_qn = f"{local_class_qn}.{method_name}"
            if (
                method_qn in self.function_registry
                and self.function_registry[method_qn] == "Method"
            ):
                return method_qn

        if module_qn in self.import_processor.import_mapping:
            import_mapping = self.import_processor.import_mapping[module_qn]

            if class_name in import_mapping:
                imported_class_qn = import_mapping[class_name]
                if (
                    imported_class_qn in self.function_registry
                    and self.function_registry[imported_class_qn] == "Class"
                ):
                    method_qn = f"{imported_class_qn}.{method_name}"
                    if (
                        method_qn in self.function_registry
                        and self.function_registry[method_qn] == "Method"
                    ):
                        return method_qn

<<<<<<< HEAD
        # Search through all known classes with matching names (using simple_name_lookup for O(1))
        if class_name in self.simple_name_lookup:
            for qn in self.simple_name_lookup[class_name]:
                if self.function_registry.get(qn) == "Class":
                    method_qn = f"{qn}.{method_name}"
                    if (
                        method_qn in self.function_registry
                        and self.function_registry[method_qn] == "Method"
                    ):
                        logger.debug(f"Resolved {class_name}.{method_name} to {method_qn}")
                        return method_qn
=======
        for qn, node_type in self.function_registry.items():
            if node_type == "Class" and qn.split(".")[-1] == class_name:
                method_qn = f"{qn}.{method_name}"
                if (
                    method_qn in self.function_registry
                    and self.function_registry[method_qn] == "Method"
                ):
                    logger.debug(f"Resolved {class_name}.{method_name} to {method_qn}")
                    return method_qn
>>>>>>> 95664d32

        return None

    def _infer_attribute_type(self, attribute_name: str, module_qn: str) -> str | None:
        """Infer the type of an instance attribute like self.manager."""

        try:
<<<<<<< HEAD
            # Use module_qn_to_file_path for O(1) lookup instead of iterating all files
            if module_qn in self.module_qn_to_file_path:
                file_path = self.module_qn_to_file_path[module_qn]
                if file_path in self.ast_cache:
                    root_node, language = self.ast_cache[file_path]
                    if language == "python":
                        # Look for all classes in this module and analyze their instance variables
                        instance_vars: dict[str, str] = {}
                        self._analyze_self_assignments(root_node, instance_vars, module_qn)

                        # Check if our attribute was found
                        full_attr_name = f"self.{attribute_name}"
                        if full_attr_name in instance_vars:
                            attr_type: str = instance_vars[full_attr_name]
                            return attr_type
=======
            for file_path, (root_node, language) in self.ast_cache.items():
                if language != "python":
                    continue

                relative_path = file_path.relative_to(self.repo_path)
                file_module_qn = ".".join(
                    [self.project_name] + list(relative_path.with_suffix("").parts)
                )
                if file_path.name == "__init__.py":
                    file_module_qn = ".".join(
                        [self.project_name] + list(relative_path.parent.parts)
                    )

                if file_module_qn != module_qn:
                    continue

                instance_vars: dict[str, str] = {}
                self._analyze_self_assignments(root_node, instance_vars, module_qn)

                full_attr_name = f"self.{attribute_name}"
                if full_attr_name in instance_vars:
                    attr_type: str = instance_vars[full_attr_name]
                    return attr_type
>>>>>>> 95664d32

        except Exception as e:
            logger.debug(
                f"Failed to analyze instance variables for {attribute_name}: {e}"
            )

        if "_" in attribute_name:
            parts = attribute_name.split("_")
            class_name = "".join(word.capitalize() for word in parts)
        else:
            class_name = attribute_name.capitalize()

        return self._find_class_in_scope(class_name, module_qn)

    def _find_class_in_scope(self, class_name: str, module_qn: str) -> str | None:
        """Find a class by name in the current module's scope."""
        local_class_qn = f"{module_qn}.{class_name}"
        if (
            local_class_qn in self.function_registry
            and self.function_registry[local_class_qn] == "Class"
        ):
            return class_name

        if module_qn in self.import_processor.import_mapping:
            import_mapping = self.import_processor.import_mapping[module_qn]
            for local_name, imported_qn in import_mapping.items():
                if (
                    local_name == class_name
                    and imported_qn in self.function_registry
                    and self.function_registry[imported_qn] == "Class"
                ):
                    return class_name

<<<<<<< HEAD
        # Look for classes with matching simple names across the project (using simple_name_lookup for O(1))
        if class_name in self.simple_name_lookup:
            for qn in self.simple_name_lookup[class_name]:
                if self.function_registry.get(qn) == "Class":
                    return class_name
=======
        for qn, node_type in self.function_registry.items():
            if node_type == "Class" and qn.split(".")[-1] == class_name:
                return class_name
>>>>>>> 95664d32

        return None

    def _find_method_ast_node(self, method_qn: str) -> Node | None:
        """Find the AST node for a method by its qualified name."""
        qn_parts = method_qn.split(".")
        if len(qn_parts) < 3:
            return None

        project_name = qn_parts[0]
        class_name = qn_parts[-2]
        method_name = qn_parts[-1]

<<<<<<< HEAD
        # Use module_qn_to_file_path for O(1) lookup instead of iterating all files
        expected_module = ".".join(qn_parts[:-2])  # Remove class and method name
        if expected_module in self.module_qn_to_file_path:
            file_path = self.module_qn_to_file_path[expected_module]
            if file_path in self.ast_cache:
                root_node, language = self.ast_cache[file_path]
=======
        for file_path, (root_node, language) in self.ast_cache.items():
            relative_path = file_path.relative_to(self.repo_path)
            file_module_qn = ".".join(
                [project_name] + list(relative_path.with_suffix("").parts)
            )
            if file_path.name == "__init__.py":
                file_module_qn = ".".join(
                    [project_name] + list(relative_path.parent.parts)
                )

            expected_module = ".".join(qn_parts[:-2])
            if file_module_qn == expected_module:
>>>>>>> 95664d32
                return self._find_method_in_ast(
                    root_node, class_name, method_name, language
                )

        return None

    def _find_method_in_ast(
        self, root_node: Node, class_name: str, method_name: str, language: str
    ) -> Node | None:
        """Find a specific method within a class in the AST."""
        if language == "python":
            return self._find_python_method_in_ast(root_node, class_name, method_name)
        elif language in ("javascript", "typescript"):
            return self.js_type_inference.find_js_method_in_ast(
                root_node, class_name, method_name
            )
        return None

    def _find_python_method_in_ast(
        self, root_node: Node, class_name: str, method_name: str
    ) -> Node | None:
        """Find a specific method within a Python class in the AST."""
        lang_queries = self.queries["python"]
        class_query = lang_queries["classes"]
        cursor = QueryCursor(class_query)
        captures = cursor.captures(root_node)

        for class_node in captures.get("class", []):
            if not isinstance(class_node, Node):
                continue

            name_node = class_node.child_by_field_name("name")
            if not name_node:
                continue

            text = name_node.text
            if text is None:
                continue

            found_class_name = safe_decode_text(name_node)
            if found_class_name != class_name:
                continue

            body_node = class_node.child_by_field_name("body")
            if not body_node:
                continue

            method_query = lang_queries["functions"]
            method_cursor = QueryCursor(method_query)
            method_captures = method_cursor.captures(body_node)

            for method_node in method_captures.get("function", []):
                if not isinstance(method_node, Node):
                    continue

                method_name_node = method_node.child_by_field_name("name")
                if not method_name_node:
                    continue

                method_text = method_name_node.text
                if method_text is None:
                    continue

                found_method_name = safe_decode_text(method_name_node)
                if found_method_name == method_name:
                    return method_node

        return None

    def _analyze_method_return_statements(
        self, method_node: Node, method_qn: str
    ) -> str | None:
        """Analyze return statements in a method to infer return type."""
        return_nodes: list[Node] = []
        self._find_return_statements(method_node, return_nodes)

        for return_node in return_nodes:
            return_value = None
            for child in return_node.children:
                if child.type not in ["return", "keyword"]:
                    return_value = child
                    break

            if return_value:
                inferred_type = self._analyze_return_expression(return_value, method_qn)
                if inferred_type:
                    return inferred_type

        return None

    def _find_return_statements(self, node: Node, return_nodes: list[Node]) -> None:
        """Collect all return statements in a node using iterative traversal."""
        stack: list[Node] = [node]

        while stack:
            current = stack.pop()
            if current.type == "return_statement":
                return_nodes.append(current)

            stack.extend(reversed(current.children))

    def _analyze_return_expression(self, expr_node: Node, method_qn: str) -> str | None:
        """Analyze a return expression to infer its type."""
        if expr_node.type == "call":
            func_node = expr_node.child_by_field_name("function")
            if func_node and func_node.type == "identifier":
                func_text = func_node.text
                if func_text is not None:
                    class_name = safe_decode_text(func_node)
                    if class_name:
                        if class_name == "cls":
                            qn_parts = method_qn.split(".")
                            if len(qn_parts) >= 2:
                                return qn_parts[-2]
                        elif (
                            class_name
                            and len(class_name) > 0
                            and class_name[0].isupper()
                        ):
                            module_qn = ".".join(method_qn.split(".")[:-2])
                            resolved_class = self._find_class_in_scope(
                                class_name, module_qn
                            )
                            return resolved_class or class_name

            elif func_node and func_node.type == "attribute":
                method_call_text = self._extract_full_method_call(func_node)
                if method_call_text:
                    module_qn = ".".join(method_qn.split(".")[:-2])
                    return self._infer_method_call_return_type(
                        method_call_text, module_qn
                    )

        elif expr_node.type == "identifier":
            text = expr_node.text
            if text is not None:
                identifier = safe_decode_text(expr_node)
                if identifier == "self" or identifier == "cls":
                    qn_parts = method_qn.split(".")
                    if len(qn_parts) >= 2:
                        return qn_parts[-2]
                else:
                    module_qn = ".".join(method_qn.split(".")[:-2])

                    method_node = self._find_method_ast_node(method_qn)
                    if method_node:
                        local_vars = self.build_local_variable_type_map(
                            method_node, module_qn, "python"
                        )
                        if identifier in local_vars:
                            logger.debug(
                                f"Found variable type from method context: {identifier} -> {local_vars[identifier]}"
                            )
                            return local_vars[identifier]

                    logger.debug(
                        f"Cannot infer type for variable reference: {identifier}"
                    )
                    return None

        elif expr_node.type == "attribute":
            object_node = expr_node.child_by_field_name("object")
            if object_node and object_node.type == "identifier":
                object_text = object_node.text
                if object_text is not None:
                    object_name = safe_decode_text(object_node)
                    if object_name == "cls" or object_name == "self":
                        qn_parts = method_qn.split(".")
                        if len(qn_parts) >= 2:
                            return qn_parts[-2]

        return None

    def _build_java_local_variable_type_map(
        self, caller_node: Node, module_qn: str
    ) -> dict[str, str]:
        """Build local variable type map for Java using JavaTypeInferenceEngine."""
        return self.java_type_inference.build_java_variable_type_map(
            caller_node, module_qn
        )<|MERGE_RESOLUTION|>--- conflicted
+++ resolved
@@ -121,7 +121,6 @@
         try:
             self._infer_parameter_types(caller_node, local_var_types, module_qn)
 
-<<<<<<< HEAD
             # Single-pass traversal for all type inference:
             # - Simple assignments (constructors, literals)
             # - Complex assignments (method calls)
@@ -129,19 +128,6 @@
             # - Instance variables (self.attr)
             # This avoids the previous O(5*N) multiple traversals
             self._traverse_single_pass(caller_node, local_var_types, module_qn)
-=======
-            self._traverse_for_assignments_simple(
-                caller_node, local_var_types, module_qn
-            )
-
-            self._traverse_for_assignments_complex(
-                caller_node, local_var_types, module_qn
-            )
-
-            self._infer_loop_variable_types(caller_node, local_var_types, module_qn)
-
-            self._infer_instance_variable_types(caller_node, local_var_types, module_qn)
->>>>>>> 95664d32
 
         except Exception as e:
             logger.debug(f"Failed to build local variable type map: {e}")
@@ -198,15 +184,10 @@
         )
         available_class_names = []
 
-<<<<<<< HEAD
         # 1. Get classes defined in the current module (using trie for O(k) lookup)
         for qn, node_type in self.function_registry.find_with_prefix(module_qn):
             if node_type == "Class":
                 # Check if it's directly in this module, not a submodule
-=======
-        for qn, node_type in self.function_registry.items():
-            if node_type == "Class" and qn.startswith(module_qn + "."):
->>>>>>> 95664d32
                 if ".".join(qn.split(".")[:-1]) == module_qn:
                     available_class_names.append(qn.split(".")[-1])
 
@@ -369,16 +350,12 @@
     def _infer_instance_variable_types(
         self, caller_node: Node, local_var_types: dict[str, str], module_qn: str
     ) -> None:
-<<<<<<< HEAD
         """Infer types for instance variables by analyzing assignments.
 
         NOTE: This does a full traversal. For better performance, use
         _infer_instance_variable_types_from_assignments with pre-collected assignments.
         """
         # Look for assignments like self.repo = Repository() in the current method
-=======
-        """Infer types for instance variables by analyzing assignments."""
->>>>>>> 95664d32
         self._analyze_self_assignments(caller_node, local_var_types, module_qn)
 
         self._analyze_class_init_assignments(caller_node, local_var_types, module_qn)
@@ -781,7 +758,6 @@
         local_var_types: dict[str, str] | None = None,
     ) -> str | None:
         """Infer return type of a method call via static analysis."""
-<<<<<<< HEAD
         # Create a cache key for this specific method call + context
         cache_key = f"{module_qn}:{method_call}"
 
@@ -802,14 +778,6 @@
             return self._infer_method_return_type(method_call, module_qn, local_var_types)
         finally:
             self._type_inference_in_progress.discard(cache_key)
-=======
-        if "." in method_call and self._is_method_chain(method_call):
-            return self._infer_chained_call_return_type_fixed(
-                method_call, module_qn, local_var_types
-            )
-
-        return self._infer_method_return_type(method_call, module_qn, local_var_types)
->>>>>>> 95664d32
 
     def _is_method_chain(self, call_name: str) -> bool:
         """Check if this appears to be a method chain with parentheses."""
@@ -902,7 +870,6 @@
 
     def _get_method_return_type_from_ast(self, method_qn: str) -> str | None:
         """Get method return type by analyzing its AST implementation."""
-<<<<<<< HEAD
         # Check memoization cache first
         if method_qn in self._method_return_type_cache:
             return self._method_return_type_cache[method_qn]
@@ -930,13 +897,6 @@
         finally:
             # Remove from in-progress set
             self._type_inference_in_progress.discard(method_qn)
-=======
-        method_node = self._find_method_ast_node(method_qn)
-        if not method_node:
-            return None
-
-        return self._analyze_method_return_statements(method_node, method_qn)
->>>>>>> 95664d32
 
     def _extract_object_type_from_call(
         self,
@@ -1054,7 +1014,6 @@
                     ):
                         return method_qn
 
-<<<<<<< HEAD
         # Search through all known classes with matching names (using simple_name_lookup for O(1))
         if class_name in self.simple_name_lookup:
             for qn in self.simple_name_lookup[class_name]:
@@ -1066,17 +1025,6 @@
                     ):
                         logger.debug(f"Resolved {class_name}.{method_name} to {method_qn}")
                         return method_qn
-=======
-        for qn, node_type in self.function_registry.items():
-            if node_type == "Class" and qn.split(".")[-1] == class_name:
-                method_qn = f"{qn}.{method_name}"
-                if (
-                    method_qn in self.function_registry
-                    and self.function_registry[method_qn] == "Method"
-                ):
-                    logger.debug(f"Resolved {class_name}.{method_name} to {method_qn}")
-                    return method_qn
->>>>>>> 95664d32
 
         return None
 
@@ -1084,7 +1032,6 @@
         """Infer the type of an instance attribute like self.manager."""
 
         try:
-<<<<<<< HEAD
             # Use module_qn_to_file_path for O(1) lookup instead of iterating all files
             if module_qn in self.module_qn_to_file_path:
                 file_path = self.module_qn_to_file_path[module_qn]
@@ -1100,31 +1047,6 @@
                         if full_attr_name in instance_vars:
                             attr_type: str = instance_vars[full_attr_name]
                             return attr_type
-=======
-            for file_path, (root_node, language) in self.ast_cache.items():
-                if language != "python":
-                    continue
-
-                relative_path = file_path.relative_to(self.repo_path)
-                file_module_qn = ".".join(
-                    [self.project_name] + list(relative_path.with_suffix("").parts)
-                )
-                if file_path.name == "__init__.py":
-                    file_module_qn = ".".join(
-                        [self.project_name] + list(relative_path.parent.parts)
-                    )
-
-                if file_module_qn != module_qn:
-                    continue
-
-                instance_vars: dict[str, str] = {}
-                self._analyze_self_assignments(root_node, instance_vars, module_qn)
-
-                full_attr_name = f"self.{attribute_name}"
-                if full_attr_name in instance_vars:
-                    attr_type: str = instance_vars[full_attr_name]
-                    return attr_type
->>>>>>> 95664d32
 
         except Exception as e:
             logger.debug(
@@ -1158,17 +1080,11 @@
                 ):
                     return class_name
 
-<<<<<<< HEAD
         # Look for classes with matching simple names across the project (using simple_name_lookup for O(1))
         if class_name in self.simple_name_lookup:
             for qn in self.simple_name_lookup[class_name]:
                 if self.function_registry.get(qn) == "Class":
                     return class_name
-=======
-        for qn, node_type in self.function_registry.items():
-            if node_type == "Class" and qn.split(".")[-1] == class_name:
-                return class_name
->>>>>>> 95664d32
 
         return None
 
@@ -1182,27 +1098,12 @@
         class_name = qn_parts[-2]
         method_name = qn_parts[-1]
 
-<<<<<<< HEAD
         # Use module_qn_to_file_path for O(1) lookup instead of iterating all files
         expected_module = ".".join(qn_parts[:-2])  # Remove class and method name
         if expected_module in self.module_qn_to_file_path:
             file_path = self.module_qn_to_file_path[expected_module]
             if file_path in self.ast_cache:
                 root_node, language = self.ast_cache[file_path]
-=======
-        for file_path, (root_node, language) in self.ast_cache.items():
-            relative_path = file_path.relative_to(self.repo_path)
-            file_module_qn = ".".join(
-                [project_name] + list(relative_path.with_suffix("").parts)
-            )
-            if file_path.name == "__init__.py":
-                file_module_qn = ".".join(
-                    [project_name] + list(relative_path.parent.parts)
-                )
-
-            expected_module = ".".join(qn_parts[:-2])
-            if file_module_qn == expected_module:
->>>>>>> 95664d32
                 return self._find_method_in_ast(
                     root_node, class_name, method_name, language
                 )
